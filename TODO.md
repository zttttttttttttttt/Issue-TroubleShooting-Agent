--- conflicted
+++ resolved
@@ -1,37 +1,18 @@
 # TODO
-<<<<<<< HEAD
 
 ### Feature
-- knowledge graph to collect sufficient information
+- pass parent task for all step execution (done)
+- fix background used in planner (done)
+- validation add execution history (done)
+- compatible with autogen and langgraph
+- expose generic planner prompt from graph planner (done)
 - change context by step  (done?)
 - validation retry in generic planner
 - change validator to evaluator (done)
-- generic model creation and config (done)
-- fix background used in planner (done)
-- expose generic planner prompt from graph planner (done)
-- validation add execution history (done)
-- abstract validator base, unique output return  (done)
-- pass parent task for all step execution  (done)
-- adjust planner prompt to use tool better  (done)
-=======
-- pass parent task for all step execution
-- fix background used in planner
-- validation add execution history
-- compatible with autogen and langgraph
-- expose generic planner prompt from graph planner
-- add R2D2 in readme
-- add FAQ section
-- read me for each example
-- change context by step
-- how to debug in the library?
-- validation retry in generic planner
-- change validator to evaluator
-- abstract validtor base, unique output return
-- adjust planner pronpt to use tool better
+- abstract validator base, unique output return (done)
+- adjust planner prompt to use tool better (done)
 - more unit testing
-- knowledge graph to collect sufficient informaiton
-- UI interaction
->>>>>>> ce7cabbe
+- knowledge graph to collect sufficient information
 - bug
 ```json
 {
@@ -58,7 +39,7 @@
 # Completed
 - generic model creation and config
 - stream processing for each step during the execution
-- step validator by category, support costomized
+- step validator by category, support customized
 - history planning experience for improving
-- successful geratation rate
+- successful generation rate
 - put example in another project